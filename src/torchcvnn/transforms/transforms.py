# MIT License

# Copyright (c) 2025 Quentin Gabot, Jeremy Fix, Huy Nguyen

# Permission is hereby granted, free of charge, to any person obtaining a copy
# of this software and associated documentation files (the "Software"), to deal
# in the Software without restriction, including without limitation the rights
# to use, copy, modify, merge, publish, distribute, sublicense, and/or sell
# copies of the Software, and to permit persons to whom the Software is
# furnished to do so, subject to the following conditions:

# The above copyright notice and this permission notice shall be included in
# all copies or substantial portions of the Software.

# THE SOFTWARE IS PROVIDED "AS IS", WITHOUT WARRANTY OF ANY KIND, EXPRESS OR
# IMPLIED, INCLUDING BUT NOT LIMITED TO THE WARRANTIES OF MERCHANTABILITY,
# FITNESS FOR A PARTICULAR PURPOSE AND NONINFRINGEMENT. IN NO EVENT SHALL THE
# AUTHORS OR COPYRIGHT HOLDERS BE LIABLE FOR ANY CLAIM, DAMAGES OR OTHER
# LIABILITY, WHETHER IN AN ACTION OF CONTRACT, TORT OR OTHERWISE, ARISING FROM,
# OUT OF OR IN CONNECTION WITH THE SOFTWARE OR THE USE OR OTHER DEALINGS IN THE
# SOFTWARE.

# Standard imports
from abc import ABC, abstractmethod
from typing import Tuple, Union, Optional, Dict
from types import ModuleType

# External imports
import torch
import numpy as np
from PIL import Image

# Internal imports
import torchcvnn.transforms.functional as F


class BaseTransform(ABC):
    """Abstract base class for transforms that can handle both numpy arrays and PyTorch tensors.
    This class serves as a template for implementing transforms that can be applied to both numpy arrays
    and PyTorch tensors while maintaining consistent behavior.
    Inputs must be in CHW (Channel, Height, Width) format. If inputs have only 2 dimensions (Height, Width),
    they will be converted to (1, Height, Width).

    Args:
        dtype (str, optional): Data type to convert inputs to. Must be one of:
            'float32', 'float64', 'complex64', 'complex128'. If None, no type conversion is performed.
            Default: None.

    Raises:
        AssertionError: If dtype is not a string or not one of the allowed types.
        ValueError: If input is neither a numpy array nor a PyTorch tensor.

    Methods:
        __call__(x): Apply the transform to the input array/tensor.
        __call_numpy__(x): Abstract method to implement numpy array transform.
        __call_torch__(x): Abstract method to implement PyTorch tensor transform.

    Example:
        >>> class MyTransform(BaseTransform):
        >>>     def __call_numpy__(self, x):
        >>>         # Implement numpy transform
        >>>         pass
        >>>     def __call_torch__(self, x):
        >>>         # Implement torch transform
        >>>         pass
        >>> transform = MyTransform(dtype='float32')
        >>> output = transform(input_data)  # Works with both numpy arrays and torch tensors
    """

    def __init__(self, dtype: str = None) -> None:
        if dtype is not None:
            assert isinstance(dtype, str), "dtype should be a string"
            assert dtype in [
                "float32",
                "float64",
                "complex64",
                "complex128",
            ], "dtype should be one of float32, float64, complex64, complex128"
            self.np_dtype = getattr(np, dtype)
            self.torch_dtype = getattr(torch, dtype)

    def __call__(self, x: np.ndarray | torch.Tensor) -> np.ndarray | torch.Tensor:
        """Apply transform to input."""
        x = F.check_input(x)
        if isinstance(x, np.ndarray):
            return self.__call_numpy__(x)
        elif isinstance(x, torch.Tensor):
            return self.__call_torch__(x)

    @abstractmethod
    def __call_numpy__(self, x: np.ndarray) -> np.ndarray:
        """Apply transform to numpy array."""
        raise NotImplementedError

    @abstractmethod
    def __call_torch__(self, x: torch.Tensor) -> torch.Tensor:
        """Apply transform to torch tensor."""
        raise NotImplementedError


class LogAmplitude(BaseTransform):
    """This transform applies a logarithmic scaling to the amplitude/magnitude of complex values
    while optionally preserving the phase information. The amplitude is first clipped to
    [min_value, max_value] range, then log10-transformed and normalized to [0,1] range.

    The transformation follows these steps:
    1. Extract amplitude and phase from complex input
    2. Clip amplitude between min_value and max_value
    3. Apply log10 transform and normalize to [0,1]
    4. Optionally recombine with original phase

    Args:
        min_value (int | float, optional): Minimum amplitude value for clipping.
            Values below this will be clipped up. Defaults to 0.02.
        max_value (int | float, optional): Maximum amplitude value for clipping.
            Values above this will be clipped down. Defaults to 40.
        keep_phase (bool, optional): Whether to preserve phase information.
            If True, returns complex output with transformed amplitude and original phase.
            If False, returns just the transformed amplitude. Defaults to True.
    Returns:
        np.ndarray | torch.Tensor: Transformed tensor with same shape as input.
            If keep_phase=True: Complex tensor with log-scaled amplitude and original phase
            If keep_phase=False: Real tensor with just the log-scaled amplitude
    Example:
        >>> transform = LogAmplitude(min_value=0.01, max_value=100)
        >>> output = transform(input_tensor)  # Transforms amplitudes to log scale [0,1]
    Note:
        The transform works with both NumPy arrays and PyTorch tensors through
        separate internal implementations (__call_numpy__ and __call_torch__).
    """

    def __init__(
        self, min_value: float = 0.02, max_value: float = 40, keep_phase: bool = True
    ) -> None:
        self.min_value = min_value
        self.max_value = max_value
        self.keep_phase = keep_phase

    def __call_numpy__(self, x: np.ndarray) -> np.ndarray:
        return F.log_normalize_amplitude(
            x, np, self.keep_phase, self.min_value, self.max_value
        )

    def __call_torch__(self, x: torch.Tensor) -> torch.Tensor:
        return F.log_normalize_amplitude(
            x, torch, self.keep_phase, self.min_value, self.max_value
        )


class Amplitude(BaseTransform):
    """Transform a complex-valued tensor into its amplitude/magnitude.

    This transform computes the absolute value (magnitude) of complex input data,
    converting complex values to real values.

    Args:
        dtype (str): Data type for the output ('float32', 'float64', etc)

    Returns:
        np.ndarray | torch.Tensor: Real-valued tensor containing the amplitudes,
            with same shape as input but real-valued type specified by dtype.
    """

    def __init__(self, dtype: str) -> None:
        super().__init__(dtype)
        if "float" not in dtype:
            raise ValueError("dtype must be a float type")

    def __call_torch__(self, x: torch.Tensor) -> torch.Tensor:
        return torch.abs(x).to(self.torch_dtype)

    def __call_numpy__(self, x: np.ndarray) -> np.ndarray:
        return np.abs(x).astype(self.np_dtype)


class RealImaginary(BaseTransform):
    """Transform a complex-valued tensor into its real and imaginary components.

    This transform separates a complex-valued tensor into its real and imaginary parts,
    stacking them along a new channel dimension. The output tensor has twice the number
    of channels as the input.

    Returns:
        np.ndarray | torch.Tensor: Real-valued tensor containing real and imaginary parts,
            with shape (2*C, H, W) where C is the original number of channels.
    """

    def __call_torch__(self, x: torch.Tensor) -> torch.Tensor:
        x = torch.stack([x.real, x.imag], dim=0)  # CHW -> 2CHW
        x = x.flatten(0, 1)  # 2CHW -> 2C*H*W
        return x

    def __call_numpy__(self, x: np.ndarray) -> np.ndarray:
        x = np.stack([x.real, x.imag], axis=0)  # CHW -> 2CHW
        x = x.reshape(-1, *x.shape[2:])  # 2CHW -> 2C*H*W
        return x


class RandomPhase(BaseTransform):
    """Randomly phase-shifts complex-valued input data.
    This transform applies a random phase shift to complex-valued input tensors/arrays by
    multiplying the input with exp(j*phi), where phi is uniformly distributed in [0, 2π]
    or [-π, π] if centering is enabled.
    Args:
        dtype : str
            Data type for the output. Must be one of the supported complex dtypes.
        centering : bool, optional.
            If True, centers the random phase distribution around 0 by subtracting π from
            the generated phases. Default is False.
    Returns
        torch.Tensor or numpy.ndarray
            Phase-shifted complex-valued data with the same shape as input.

    Examples
        >>> transform = RandomPhase(dtype='complex64')
        >>> x = torch.ones(3,3, dtype=torch.complex64)
        >>> output = transform(x)  # Applies random phase shifts

    Notes
        - Input data must be complex-valued
        - The output maintains the same shape and complex dtype as input
        - Phase shifts are uniformly distributed in:
            - [0, 2π] when centering=False
            - [-π, π] when centering=True
    """

    def __init__(self, dtype: str, centering: bool = False) -> None:
        super().__init__(dtype)
        self.centering = centering

    def __call_torch__(self, x: torch.Tensor) -> torch.Tensor:
        phase = torch.rand_like(x) * 2 * torch.pi
        if self.centering:
            phase = phase - torch.pi
        return (x * torch.exp(1j * phase)).to(self.torch_dtype)

    def __call_numpy__(self, x: np.ndarray) -> np.ndarray:
        phase = np.random.rand(*x.shape) * 2 * np.pi
        if self.centering:
            phase = phase - np.pi
        return (x * np.exp(1j * phase)).astype(self.np_dtype)


class ToReal:
    """Extracts the real part of a complex-valued input tensor.

    The `ToReal` transform takes either a numpy array or a PyTorch tensor containing complex numbers
    and returns only their real parts. If the input is already real-valued, it remains unchanged.

    Returns:
        np.ndarray | torch.Tensor: A tensor with the same shape as the input but containing only
                                  the real components of each element.

    Example:
        >>> to_real = ToReal()
        >>> output = to_real(complex_tensor)
    """

    def __call__(self, x: np.ndarray | torch.Tensor) -> np.ndarray | torch.Tensor:
        return x.real


class ToImaginary:
    """Extracts the imaginary part of a complex-valued input tensor.

    The `ToImaginary` transform takes either a numpy array or a PyTorch tensor containing complex numbers
    and returns only their imaginary parts. If the input is already real-valued, it remains unchanged.

    Returns:
        np.ndarray | torch.Tensor: A tensor with the same shape as the input but containing only
                                  the imaginary components of each element.

    Example:
        >>> to_imaginary = ToImaginary()
        >>> output = to_imaginary(complex_tensor)
    """

    def __call__(self, x: np.ndarray | torch.Tensor) -> np.ndarray | torch.Tensor:
        return x.imag


class FFT2(BaseTransform):
    """Applies 2D Fast Fourier Transform (FFT) to the input.
    This transform computes the 2D FFT along specified dimensions of the input array/tensor.
    It applies FFT2 and shifts zero-frequency components to the center.

    Args
        axis : Tuple[int, ...], optional
            The axes over which to compute the FFT. Default is (-2, -1).

    Returns
        numpy.ndarray or torch.Tensor
            The 2D Fourier transformed input with zero-frequency components centered.
            Output has the same shape as input.

    Notes
        - Transform is applied along specified dimensions (`axis`).
    """

    def __init__(self, axis: Tuple[int, ...] = (-2, -1)):
        self.axis = axis

    def __call_numpy__(self, x: np.ndarray) -> np.ndarray:
        return F.applyfft2_np(x, axis=self.axis)

    def __call_torch__(self, x: torch.Tensor) -> torch.Tensor:
        return F.applyfft2_torch(x, dim=self.axis)


class IFFT2(BaseTransform):
    """Applies 2D inverse Fast Fourier Transform (IFFT) to the input.
    This transform computes the 2D IFFT along the last two dimensions of the input array/tensor.
    It applies inverse FFT shift before IFFT2.

    Args
        axis : Tuple[int, ...], optional
            The axes over which to compute the FFT. Default is (-2, -1).

    Returns
        numpy.ndarray or torch.Tensor:
            The inverse Fourier transformed input.
            Output has the same shape as input.

    Notes:
        - Transform is applied along specified dimensions (`axis`).
    """

    def __init__(self, axis: Tuple[int, ...] = (-2, -1)):
        self.axis = axis

    def __call_numpy__(self, x: np.ndarray) -> np.ndarray:
        return F.applyifft2_np(x, axis=self.axis)

    def __call_torch__(self, x: torch.Tensor) -> torch.Tensor:
        return F.applyifft2_torch(x, dim=self.axis)


class PadIfNeeded(BaseTransform):
    """Pad an image if its dimensions are smaller than specified minimum dimensions.

    This transform pads images that are smaller than given minimum dimensions by adding
    padding according to the specified border mode. The padding is added symmetrically
    on both sides to reach the minimum dimensions when possible. If the minimum required
    dimension (height or width) is uneven, the right and the bottom sides will receive
    an extra padding of 1 compared to the left and the top sides.

    Args:
        min_height (int): Minimum height requirement for the image
        min_width (int): Minimum width requirement for the image
        border_mode (str): Type of padding to apply ('constant', 'reflect', etc.). Default is 'constant'.
        pad_value (float): Value for constant padding (if applicable). Default is 0.

    Returns:
        np.ndarray | torch.Tensor: Padded image with dimensions at least min_height x min_width.
        Original image if no padding is required.

    Example:
        >>> transform = PadIfNeeded(min_height=256, min_width=256)
        >>> padded_image = transform(small_image)  # Pads if image is smaller than 256x256
    """

    def __init__(
        self,
        min_height: int,
        min_width: int,
        border_mode: str = "constant",
        pad_value: float = 0,
    ) -> None:
        self.min_height = min_height
        self.min_width = min_width
        self.border_mode = border_mode
        self.pad_value = pad_value

    def __call_numpy__(self, x: np.ndarray) -> np.ndarray:
        return F.padifneeded(
            x, self.min_height, self.min_width, self.border_mode, self.pad_value
        )

    def __call_torch__(self, x: torch.Tensor) -> torch.Tensor:
        return F.padifneeded(
            x, self.min_height, self.min_width, self.border_mode, self.pad_value
        )


class CenterCrop(BaseTransform):
    """Center crops an input array/tensor to the specified size.

    This transform extracts a centered rectangular region from the input array/tensor
    with the specified dimensions. The crop is centered on both height and width axes.

    Args:
        height (int): Target height of the cropped output
        width (int): Target width of the cropped output

    Returns:
        np.ndarray | torch.Tensor: Center cropped array/tensor with shape (C, height, width),
            where C is the number of channels

    Examples:
        >>> transform = CenterCrop(height=224, width=224)
        >>> output = transform(input_tensor)  # Center crops to 224x224

    Notes:
        - If input is smaller than crop size, it will return the original input
        - Crop is applied identically to all channels
        - Uses functional.center_crop() implementation for both numpy and torch
    """

    def __init__(self, height: int, width: int) -> None:
        self.height = height
        self.width = width

    def __call_numpy__(self, x: np.ndarray) -> np.ndarray:
        return F.center_crop(x, self.height, self.width)

    def __call_torch__(self, x: torch.Tensor) -> torch.Tensor:
        return F.center_crop(x, self.height, self.width)


class FFTResize(BaseTransform):
    """Resizes an input image in spectral domain with Fourier Transformations.

    This transform first applies a 2D FFT to the input array/tensor of shape CHW along specified axes,
    followed by padding or center cropping to achieve the target size, then applies
    an inverse FFT to go back to spatial domain. Optionally, it scales the output amplitudes to maintain energy consistency
    between original and resized images.

    Args:
        size: Tuple[int, int]
            Target dimensions (height, width) for resizing.
        axis: Tuple[int, ...], optional
            The axes over which to apply FFT. Default is (-2, -1). For a array / tensor of shape CHW,
            it corresponds to the Height and Width axes.
        scale: bool, optional
<<<<<<< HEAD
            If True, scales the output amplitudes to maintain energy consistency with
            respect to input size. Default is False.
        dtype: torch.dtype or numpy.dtype, optional
            Output data type. If None, maintains the input data type.
            For PyTorch tensors: torch.complex64 or torch.complex128
            For NumPy arrays: numpy.complex64 or numpy.complex128
=======
            If True, scales the output amplitudes to maintain energy consistency with 
            respect to input size. Default is True.
>>>>>>> cbb7b82c

    Returns:
        numpy.ndarray or torch.Tensor
            Resized image as a complex-valued array/tensor, maintaining shape (C, height, width).

    Examples:
        >>> transform = FFTResize((128, 128))
        >>> resized_image = transform(input_tensor)  # Resize to 128x128 using FFT

    Notes:
        - Input must be a multi-dimensional array/tensor of shape Channel x Height x Width.
        - Spectral domain resizing preserves frequency characteristics better than spatial interpolation
        - Operates on complex-valued data, preserving phase information
        - Memory efficient for large downsampling ratios
        - Based on the Fourier Transform properties of scaling and periodicity
        - The output is complex-valued due to the nature of FFT operations. If you are working with real-valued data,
        it is recommended to call ToReal after applying this transform.
    """

    def __init__(
<<<<<<< HEAD
        self,
        size: Tuple[int, ...],
        axis: Tuple[int, ...] = (-2, -1),
        scale: bool = False,
        dtype: Optional[str] = "complex64",
    ) -> None:
        if dtype is None or "complex" not in str(dtype):
            dtype = "complex64"

        super().__init__(dtype)
=======
        self, 
        size: Tuple[int, ...], 
        axis: Tuple[int, ...] = (-2, -1), 
        scale: bool = True
    ) -> None:
>>>>>>> cbb7b82c
        assert isinstance(size, Tuple), "size must be a tuple"
        assert isinstance(axis, Tuple), "axis must be a tuple"
        self.height = size[0]
        self.width = size[1]
        self.axis = axis
        self.scale = scale

    def __call_numpy__(self, x: np.ndarray) -> np.ndarray:
        original_size = x.shape[1] * x.shape[2]
        target_size = self.height * self.width

        x = F.applyfft2_np(x, axis=self.axis)
        x = F.padifneeded(x, self.height, self.width)
        x = F.center_crop(x, self.height, self.width)
        x = F.applyifft2_np(x, axis=self.axis)

        if self.scale:
            return x * target_size / original_size
<<<<<<< HEAD
        return x.astype(self.np_dtype)

=======
        return x
    
>>>>>>> cbb7b82c
    def __call_torch__(self, x: torch.Tensor) -> torch.Tensor:
        original_size = x.shape[1] * x.shape[2]
        target_size = self.height * self.width

        x = F.applyfft2_torch(x, dim=self.axis)
        x = F.padifneeded(x, self.height, self.width)
        x = F.center_crop(x, self.height, self.width)
        x = F.applyifft2_torch(x, dim=self.axis)

        if self.scale:
            return x * target_size / original_size
        return x


class SpatialResize:
    """
    Resize a complex tensor to a given size. The resize is performed in the image space
    using a Bicubic interpolation.

    Arguments:
        size: The target size of the resized tensor.
    """

    def __init__(self, size):
        self.size = size

    def __call__(
        self, array: Union[np.ndarray, torch.Tensor]
    ) -> Union[np.ndarray, torch.Tensor]:
        is_torch = False
        if isinstance(array, torch.Tensor):
            is_torch = True
            array = array.numpy()

        real_part = array.real
        imaginary_part = array.imag

        def zoom(array):
            # Convert the numpy array to a PIL image
            image = Image.fromarray(array)

            # Resize the image
            image = image.resize((self.size[1], self.size[0]))

            # Convert the PIL image back to a numpy array
            array = np.array(image)

            return array

        if len(array.shape) == 2:
            # We have a two dimensional tensor
            resized_real = zoom(real_part)
            resized_imaginary = zoom(imaginary_part)
        else:
            # We have three dimensions and therefore
            # apply the resize to each channel iteratively
            # We assume the first dimension is the channel
            resized_real = []
            resized_imaginary = []
            for real, imaginary in zip(real_part, imaginary_part):
                resized_real.append(zoom(real))
                resized_imaginary.append(zoom(imaginary))
            resized_real = np.stack(resized_real)
            resized_imaginary = np.stack(resized_imaginary)

        resized_array = resized_real + 1j * resized_imaginary

        # Convert the resized tensor back to a torch tensor if necessary
        if is_torch:
            resized_array = torch.as_tensor(resized_array)

        return resized_array


class PolSAR(BaseTransform):
    """Handling Polarimetric Synthetic Aperture Radar (PolSAR) data channel conversions.
    This class provides functionality to convert between different channel representations of PolSAR data,
    supporting 1, 2, 3, and 4 output channel configurations. It can handle both NumPy arrays and PyTorch tensors.
    If inputs is a dictionnary of type {'HH': data1, 'VV': data2}, it will stack all values along axis 0 to form a CHW array.

    Args:
        out_channel (int): Desired number of output channels (1, 2, 3, or 4)

    Supported conversions:
        - 1 channel -> 1 channel: Identity
        - 2 channels -> 1 or 2 channels
        - 4 channels -> 1, 2, 3, or 4 channels where:
            - 1 channel: Returns first channel only
            - 2 channels: Returns [HH, VV] channels
            - 3 channels: Returns [HH, (HV+VH)/2, VV]
            - 4 channels: Returns all channels [HH, HV, VH, VV]

    Raises:
        ValueError: If the requested channel conversion is invalid or not supported

    Example:
        >>> transform = PolSAR(out_channel=3)
        >>> # For 4-channel input [HH, HV, VH, VV]
        >>> output = transform(input_data)  # Returns [HH, (HV+VH)/2, VV]

    Note:
        - Input data should have format Channels x Height x Width (CHW) or 
        a dictionnary of type {'polarization': np.ndarray, ...}
        - By default, PolSAR always return HH polarization if out_channel is 1.
    """

    def __init__(self, out_channel: int) -> None:
        self.out_channel = out_channel

    def _handle_single_channel(
        self, x: np.ndarray | torch.Tensor, out_channels: int
    ) -> np.ndarray | torch.Tensor:
        return x if out_channels == 1 else None

    def _handle_two_channels(
        self, x: np.ndarray | torch.Tensor, out_channels: int
    ) -> np.ndarray | torch.Tensor:
        if out_channels == 2:
            return x
        elif out_channels == 1:
            return x[0:1]
        return None

    def _handle_four_channels(
        self, x: np.ndarray | torch.Tensor, out_channels: int, backend: ModuleType
    ) -> np.ndarray | torch.Tensor:
        channel_maps = {
            1: lambda: x[0:1],
            2: lambda: backend.stack((x[0], x[3])),
            3: lambda: backend.stack((x[0], 0.5 * (x[1] + x[2]), x[3])),
            4: lambda: x,
        }
        return channel_maps.get(out_channels, lambda: None)()

    def _convert_channels(
        self, x: np.ndarray | torch.Tensor, out_channels: int, backend: ModuleType
    ) -> np.ndarray | torch.Tensor:
        handlers = {
            1: self._handle_single_channel,
            2: self._handle_two_channels,
            4: lambda x, o: self._handle_four_channels(x, o, backend),
        }
        result = handlers.get(x.shape[0], lambda x, o: None)(x, out_channels)
        if result is None:
            raise ValueError(
                f"Invalid conversion: {x.shape[0]} -> {out_channels} channels"
            )
        return result

    def __call_numpy__(self, x: np.ndarray) -> np.ndarray:
        return self._convert_channels(x, self.out_channel, np)

    def __call_torch__(self, x: torch.Tensor) -> torch.Tensor:
        return self._convert_channels(x, self.out_channel, torch)

    def __call__(
        self, x: np.ndarray | torch.Tensor | Dict[str, np.ndarray]
    ) -> np.ndarray | torch.Tensor:
        x = F.polsar_dict_to_array(x)
        return super().__call__(x)


class Unsqueeze(BaseTransform):
    """Add a singleton dimension to the input array/tensor.

    This transform inserts a new axis at the specified position, increasing
    the dimensionality of the input by one.

    Args:
        dim (int): Position where new axis should be inserted.

    Returns:
        np.ndarray | torch.Tensor: Input with new singleton dimension added.
            Shape will be same as input but with a 1 inserted at position dim.

    Example:
        >>> transform = Unsqueeze(dim=0)
        >>> x = torch.randn(3,4)  # Shape (3,4)
        >>> y = transform(x)      # Shape (1,3,4)
    """

    def __init__(self, dim: int) -> None:
        self.dim = dim

    def __call_numpy__(self, x: np.ndarray) -> np.ndarray:
        return np.expand_dims(x, axis=self.dim)

    def __call_torch__(self, x: torch.Tensor) -> torch.Tensor:
        return x.unsqueeze(dim=self.dim)


class ToTensor(BaseTransform):
    """Converts numpy array or torch tensor to torch tensor of specified dtype.
    This transform converts input data to a PyTorch tensor with the specified data type.
    It handles both numpy arrays and existing PyTorch tensors as input.

    Args:
        dtype (str): Target data type for the output tensor. Should be one of PyTorch's
            supported dtype strings (e.g. 'float32', 'float64', 'int32', etc.)

    Returns:
        torch.Tensor: The converted tensor with the specified dtype.

    Example:
        >>> transform = ToTensor(dtype='float32')
        >>> x_numpy = np.array([1, 2, 3])
        >>> x_tensor = transform(x_numpy)  # converts to torch.FloatTensor
        >>> x_existing = torch.tensor([1, 2, 3], dtype=torch.int32)
        >>> x_converted = transform(x_existing)  # converts to torch.FloatTensor
    """
<<<<<<< HEAD

    def __init__(self, dtype: str) -> None:
=======
    def __init__(self, dtype: Optional[str] = None) -> None:
>>>>>>> cbb7b82c
        super().__init__(dtype)
        self.convert_dtype = dtype is not None

    def __call_numpy__(self, x: np.ndarray) -> np.ndarray:
<<<<<<< HEAD
        return torch.as_tensor(x, dtype=self.torch_dtype)

=======
        x = torch.as_tensor(x)
        return x.to(self.torch_dtype) if self.convert_dtype else x
    
>>>>>>> cbb7b82c
    def __call_torch__(self, x: torch.Tensor) -> torch.Tensor:
        return x.to(self.torch_dtype) if self.convert_dtype else x<|MERGE_RESOLUTION|>--- conflicted
+++ resolved
@@ -432,17 +432,8 @@
             The axes over which to apply FFT. Default is (-2, -1). For a array / tensor of shape CHW,
             it corresponds to the Height and Width axes.
         scale: bool, optional
-<<<<<<< HEAD
-            If True, scales the output amplitudes to maintain energy consistency with
-            respect to input size. Default is False.
-        dtype: torch.dtype or numpy.dtype, optional
-            Output data type. If None, maintains the input data type.
-            For PyTorch tensors: torch.complex64 or torch.complex128
-            For NumPy arrays: numpy.complex64 or numpy.complex128
-=======
             If True, scales the output amplitudes to maintain energy consistency with 
             respect to input size. Default is True.
->>>>>>> cbb7b82c
 
     Returns:
         numpy.ndarray or torch.Tensor
@@ -463,24 +454,11 @@
     """
 
     def __init__(
-<<<<<<< HEAD
-        self,
-        size: Tuple[int, ...],
-        axis: Tuple[int, ...] = (-2, -1),
-        scale: bool = False,
-        dtype: Optional[str] = "complex64",
-    ) -> None:
-        if dtype is None or "complex" not in str(dtype):
-            dtype = "complex64"
-
-        super().__init__(dtype)
-=======
         self, 
         size: Tuple[int, ...], 
         axis: Tuple[int, ...] = (-2, -1), 
         scale: bool = True
     ) -> None:
->>>>>>> cbb7b82c
         assert isinstance(size, Tuple), "size must be a tuple"
         assert isinstance(axis, Tuple), "axis must be a tuple"
         self.height = size[0]
@@ -499,13 +477,8 @@
 
         if self.scale:
             return x * target_size / original_size
-<<<<<<< HEAD
-        return x.astype(self.np_dtype)
-
-=======
         return x
     
->>>>>>> cbb7b82c
     def __call_torch__(self, x: torch.Tensor) -> torch.Tensor:
         original_size = x.shape[1] * x.shape[2]
         target_size = self.height * self.width
@@ -716,23 +689,13 @@
         >>> x_existing = torch.tensor([1, 2, 3], dtype=torch.int32)
         >>> x_converted = transform(x_existing)  # converts to torch.FloatTensor
     """
-<<<<<<< HEAD
-
-    def __init__(self, dtype: str) -> None:
-=======
     def __init__(self, dtype: Optional[str] = None) -> None:
->>>>>>> cbb7b82c
         super().__init__(dtype)
         self.convert_dtype = dtype is not None
 
     def __call_numpy__(self, x: np.ndarray) -> np.ndarray:
-<<<<<<< HEAD
-        return torch.as_tensor(x, dtype=self.torch_dtype)
-
-=======
         x = torch.as_tensor(x)
         return x.to(self.torch_dtype) if self.convert_dtype else x
     
->>>>>>> cbb7b82c
     def __call_torch__(self, x: torch.Tensor) -> torch.Tensor:
         return x.to(self.torch_dtype) if self.convert_dtype else x