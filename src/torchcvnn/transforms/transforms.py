# MIT License

# Copyright (c) 2025 Quentin Gabot, Jeremy Fix, Huy Nguyen

# Permission is hereby granted, free of charge, to any person obtaining a copy
# of this software and associated documentation files (the "Software"), to deal
# in the Software without restriction, including without limitation the rights
# to use, copy, modify, merge, publish, distribute, sublicense, and/or sell
# copies of the Software, and to permit persons to whom the Software is
# furnished to do so, subject to the following conditions:

# The above copyright notice and this permission notice shall be included in
# all copies or substantial portions of the Software.

# THE SOFTWARE IS PROVIDED "AS IS", WITHOUT WARRANTY OF ANY KIND, EXPRESS OR
# IMPLIED, INCLUDING BUT NOT LIMITED TO THE WARRANTIES OF MERCHANTABILITY,
# FITNESS FOR A PARTICULAR PURPOSE AND NONINFRINGEMENT. IN NO EVENT SHALL THE
# AUTHORS OR COPYRIGHT HOLDERS BE LIABLE FOR ANY CLAIM, DAMAGES OR OTHER
# LIABILITY, WHETHER IN AN ACTION OF CONTRACT, TORT OR OTHERWISE, ARISING FROM,
# OUT OF OR IN CONNECTION WITH THE SOFTWARE OR THE USE OR OTHER DEALINGS IN THE
# SOFTWARE.

# Standard imports
from abc import ABC, abstractmethod
from typing import Tuple, Union, Optional, Dict
from types import NoneType, ModuleType

# External imports
import torch
import numpy as np
from PIL import Image

# Internal imports
import torchcvnn.transforms.functional as F


class BaseTransform(ABC):
    """Abstract base class for transforms that can handle both numpy arrays and PyTorch tensors.
    This class serves as a template for implementing transforms that can be applied to both numpy arrays
    and PyTorch tensors while maintaining consistent behavior. 
    Inputs must be in CHW (Channel, Height, Width) format. If inputs have only 2 dimensions (Height, Width),
    they will be converted to (1, Height, Width).
    
    Args:
        dtype (str, optional): Data type to convert inputs to. Must be one of:
            'float32', 'float64', 'complex64', 'complex128'. If None, no type conversion is performed.
            Default: None.
            
    Raises:
        AssertionError: If dtype is not a string or not one of the allowed types.
        ValueError: If input is neither a numpy array nor a PyTorch tensor.
        
    Methods:
        __call__(x): Apply the transform to the input array/tensor.
        __call_numpy__(x): Abstract method to implement numpy array transform.
        __call_torch__(x): Abstract method to implement PyTorch tensor transform.
        
    Example:
        >>> class MyTransform(BaseTransform):
        >>>     def __call_numpy__(self, x):
        >>>         # Implement numpy transform
        >>>         pass
        >>>     def __call_torch__(self, x):
        >>>         # Implement torch transform
        >>>         pass
        >>> transform = MyTransform(dtype='float32')
        >>> output = transform(input_data)  # Works with both numpy arrays and torch tensors
    """
    def __init__(self, dtype: str | NoneType = None) -> None:
        if dtype is not None:
            assert isinstance(dtype, str), "dtype should be a string"
            assert dtype in ["float32", "float64", "complex64", "complex128"], "dtype should be one of float32, float64, complex64, complex128"
            self.np_dtype = getattr(np, dtype)
            self.torch_dtype = getattr(torch, dtype)
    
    def __call__(self, x: np.ndarray | torch.Tensor) -> np.ndarray | torch.Tensor:
        """Apply transform to input."""
        x = F.check_input(x)
        if isinstance(x, np.ndarray):
            return self.__call_numpy__(x)
        elif isinstance(x, torch.Tensor):
            return self.__call_torch__(x)

    @abstractmethod
    def __call_numpy__(self, x: np.ndarray) -> np.ndarray:
        """Apply transform to numpy array."""
        raise NotImplementedError
    
    @abstractmethod
    def __call_torch__(self, x: torch.Tensor) -> torch.Tensor:
        """Apply transform to torch tensor."""
        raise NotImplementedError


class LogAmplitude:
    """
    Transform the amplitude of a complex tensor to a log scale between a min and max value.

    After this transform, the phases are the same but the magnitude is log transformed and
    scaled in [0, 1]

    Arguments:
        min_value: The minimum value of the amplitude range to clip
        max_value: The maximum value of the amplitude range to clip
    """

    def __init__(self, min_value=0.02, max_value=40):
        self.min_value = min_value
        self.max_value = max_value

    def __call__(self, tensor) -> torch.Tensor:
        new_tensor = []
        for idx, ch in enumerate(tensor):
            amplitude = torch.abs(ch)
            phase = torch.angle(ch)
            amplitude = torch.clip(amplitude, self.min_value, self.max_value)
            transformed_amplitude = (
                torch.log10(amplitude) - torch.log10(torch.tensor([self.min_value]))
            ) / (
                torch.log10(torch.tensor([self.max_value]))
                - torch.log10(torch.tensor([self.min_value]))
            )
            new_tensor.append(transformed_amplitude * torch.exp(1j * phase))
        return torch.as_tensor(np.stack(new_tensor), dtype=torch.complex64)


class Amplitude(BaseTransform):
    """Transform a complex-valued tensor into its amplitude/magnitude.

    This transform computes the absolute value (magnitude) of complex input data,
    converting complex values to real values.

    Args:
        dtype (str): Data type for the output ('float32', 'float64', etc)

    Returns:
        np.ndarray | torch.Tensor: Real-valued tensor containing the amplitudes,
            with same shape as input but real-valued type specified by dtype.
    """
    def __init__(self, dtype: str) -> None:
        super().__init__(dtype)

    def __call_torch__(self, x: torch.Tensor) -> torch.Tensor:
        return torch.abs(x).to(self.torch_dtype)
    
    def __call_numpy__(self, x: np.ndarray) -> np.ndarray:
        return np.abs(x).astype(self.np_dtype)


class RealImaginary(BaseTransform):
    """Transform a complex-valued tensor into its real and imaginary components.

    This transform separates a complex-valued tensor into its real and imaginary parts,
    stacking them along a new channel dimension. The output tensor has twice the number
    of channels as the input.

<<<<<<< HEAD
class RandomPhase(BaseTransform):
    """Randomly phase-shifts complex-valued input data.
    This transform applies a random phase shift to complex-valued input tensors/arrays by 
    multiplying the input with exp(j*phi), where phi is uniformly distributed in [0, 2π] 
    or [-π, π] if centering is enabled.
    Args:
        dtype : str
            Data type for the output. Must be one of the supported complex dtypes.
        centering : bool, optional. 
            If True, centers the random phase distribution around 0 by subtracting π from 
            the generated phases. Default is False.
    Returns
        torch.Tensor or numpy.ndarray
            Phase-shifted complex-valued data with the same shape as input.

    Examples
        >>> transform = RandomPhase(dtype='complex64')
        >>> x = torch.ones(3,3, dtype=torch.complex64)
        >>> output = transform(x)  # Applies random phase shifts

    Notes
        - Input data must be complex-valued
        - The output maintains the same shape and complex dtype as input
        - Phase shifts are uniformly distributed in:
            - [0, 2π] when centering=False
            - [-π, π] when centering=True
    """
    def __init__(self, dtype: str, centering: bool = False) -> None:
        super().__init__(dtype)
        self.centering = centering

    def __call_torch__(self, x: torch.Tensor) -> torch.Tensor:
        phase = torch.rand_like(x) * 2 * torch.pi
        if self.centering:
            phase = phase - torch.pi
=======
    Returns:
        np.ndarray | torch.Tensor: Real-valued tensor containing real and imaginary parts,
            with shape (2*C, H, W) where C is the original number of channels.
    """
    def __call_torch__(self, x: torch.Tensor) -> torch.Tensor:
        x = torch.stack([x.real, x.imag], dim=0) # CHW -> 2CHW
        x = x.flatten(0, 1) # 2CHW -> 2C*H*W
        return x
    
    def __call_numpy__(self, x: np.ndarray) -> np.ndarray:
        x = np.stack([x.real, x.imag], axis=0) # CHW -> 2CHW
        x = x.reshape(-1, *x.shape[2:]) # 2CHW -> 2C*H*W
        return x
    

class RandomPhase(BaseTransform):
    """Randomly phase-shifts complex-valued input data.
    This transform applies a random phase shift to complex-valued input tensors/arrays by 
    multiplying the input with exp(j*phi), where phi is uniformly distributed in [0, 2π].
    Args:
        dtype : str
            Data type for the output. Must be one of the supported complex dtypes.
    Returns
        torch.Tensor or numpy.ndarray
            Phase-shifted complex-valued data with the same shape as input.

    Examples
        >>> transform = RandomPhase(dtype='complex64')
        >>> x = torch.ones(3,3, dtype=torch.complex64)
        >>> output = transform(x)  # Applies random phase shifts

    Notes
        - Input data must be complex-valued
        - The output maintains the same shape and complex dtype as input
    """
    def __init__(self, dtype: str) -> None:
        super().__init__(dtype)

    def __call_torch__(self, x: torch.Tensor) -> torch.Tensor:
        phase = torch.rand_like(x) * 2 * torch.pi
>>>>>>> 58be10dd
        return (x * torch.exp(1j * phase)).to(self.torch_dtype)
    
    def __call_numpy__(self, x: np.ndarray) -> np.ndarray:
        phase = np.random.rand(*x.shape) * 2 * np.pi
<<<<<<< HEAD
        if self.centering:
            phase = phase - np.pi
=======
>>>>>>> 58be10dd
        return (x * np.exp(1j * phase)).astype(self.np_dtype)


class FFTResize:
    """
    Resize a complex tensor to a given size. The resize is performed in the Fourier
    domain by either cropping or padding the FFT2 of the input array/tensor.

    Arguments:
        size: The target size of the resized tensor.
    """

    def __init__(self, size):
        self.size = size

    def __call__(
        self, array: Union[np.ndarray, torch.Tensor]
    ) -> Union[np.ndarray, torch.Tensor]:

        is_torch = False
        if isinstance(array, torch.Tensor):
            is_torch = True
            array = array.numpy()

        real_part = array.real
        imaginary_part = array.imag

        def zoom(array):
            # Computes the 2D FFT of the array and center the zero frequency component
            array = np.fft.fftshift(np.fft.fft2(array))
            original_size = array.shape

            # Either center crop or pad the array to the target size
            target_size = self.size
            if array.shape[0] < target_size[0]:
                # Computes top and bottom padding
                top_pad = (target_size[0] - array.shape[0] + 1) // 2
                bottom_pad = target_size[0] - array.shape[0] - top_pad
                array = np.pad(array, ((top_pad, bottom_pad), (0, 0)))
            elif array.shape[0] > target_size[0]:
                top_crop = array.shape[0] // 2 - target_size[0] // 2
                bottom_crop = top_crop + target_size[0]
                array = array[top_crop:bottom_crop, :]

            if array.shape[1] < target_size[1]:
                left_pad = (target_size[1] - array.shape[1] + 1) // 2
                right_pad = target_size[1] - array.shape[1] - left_pad
                array = np.pad(array, ((0, 0), (left_pad, right_pad)))
            elif array.shape[1] > target_size[1]:
                left_crop = array.shape[1] // 2 - target_size[1] // 2
                right_crop = left_crop + target_size[1]
                array = array[:, left_crop:right_crop]

            # Computes the inverse 2D FFT of the array
            array = np.fft.ifft2(np.fft.ifftshift(array))
            scale = (target_size[0] * target_size[1]) / (
                original_size[0] * original_size[1]
            )

            return scale * array

        if len(array.shape) == 2:
            # We have a two dimensional tensor
            resized_real = zoom(real_part)
            resized_imaginary = zoom(imaginary_part)
        else:
            # We have three dimensions and therefore
            # apply the resize to each channel iteratively
            # We assume the first dimension is the channel
            resized_real = []
            resized_imaginary = []
            for real, imaginary in zip(real_part, imaginary_part):
                resized_real.append(zoom(real))
                resized_imaginary.append(zoom(imaginary))
            resized_real = np.stack(resized_real)
            resized_imaginary = np.stack(resized_imaginary)

        resized_array = resized_real + 1j * resized_imaginary

        # Convert the resized tensor back to a torch tensor if necessary
        if is_torch:
            resized_array = torch.as_tensor(resized_array)

        return resized_array


class SpatialResize:
    """
    Resize a complex tensor to a given size. The resize is performed in the image space
    using a Bicubic interpolation.

    Arguments:
        size: The target size of the resized tensor.
    """

    def __init__(self, size):
        self.size = size

    def __call__(
        self, array: Union[np.ndarray, torch.Tensor]
    ) -> Union[np.ndarray, torch.Tensor]:

        is_torch = False
        if isinstance(array, torch.Tensor):
            is_torch = True
            array = array.numpy()

        real_part = array.real
        imaginary_part = array.imag

        def zoom(array):
            # Convert the numpy array to a PIL image
            image = Image.fromarray(array)

            # Resize the image
            image = image.resize((self.size[1], self.size[0]))

            # Convert the PIL image back to a numpy array
            array = np.array(image)

            return array

        if len(array.shape) == 2:
            # We have a two dimensional tensor
            resized_real = zoom(real_part)
            resized_imaginary = zoom(imaginary_part)
        else:
            # We have three dimensions and therefore
            # apply the resize to each channel iteratively
            # We assume the first dimension is the channel
            resized_real = []
            resized_imaginary = []
            for real, imaginary in zip(real_part, imaginary_part):
                resized_real.append(zoom(real))
                resized_imaginary.append(zoom(imaginary))
            resized_real = np.stack(resized_real)
            resized_imaginary = np.stack(resized_imaginary)

        resized_array = resized_real + 1j * resized_imaginary

        # Convert the resized tensor back to a torch tensor if necessary
        if is_torch:
            resized_array = torch.as_tensor(resized_array)

        return resized_array


class PolSARtoTensor:
    """
    Transform a PolSAR image into a 3D torch tensor.
    """

    def __call__(self, element: Union[np.ndarray, dict]) -> torch.Tensor:
        if isinstance(element, np.ndarray):
            assert len(element.shape) == 3, "Element should be a 3D numpy array"
            if element.shape[0] == 3:
                return self._create_tensor(element[0], element[1], element[2])
            if element.shape[0] == 2:
                return self._create_tensor(element[0], element[1])
            elif element.shape[0] == 4:
                return self._create_tensor(
                    element[0], (element[1] + element[2]) / 2, element[3]
                )

        elif isinstance(element, dict):
            if len(element) == 3:
                return self._create_tensor(element["HH"], element["HV"], element["VV"])
            elif len(element) == 2:
                if "HH" in element:
                    return self._create_tensor(element["HH"], element["HV"])
                elif "VV" in element:
                    return self._create_tensor(element["HV"], element["VV"])
                else:
                    raise ValueError(
                        "Dictionary should contain keys HH, HV, VV or HH, VV"
                    )
            elif len(element) == 4:
                return self._create_tensor(
                    element["HH"], (element["HV"] + element["VH"]) / 2, element["VV"]
                )
        else:
            raise ValueError("Element should be a numpy array or a dictionary")

    def _create_tensor(self, *channels) -> torch.Tensor:
        return torch.as_tensor(
            np.stack(channels, axis=-1).transpose(2, 0, 1),
            dtype=torch.complex64,
        )


class Unsqueeze(BaseTransform):
    """Add a singleton dimension to the input array/tensor.

    This transform inserts a new axis at the specified position, increasing 
    the dimensionality of the input by one.

    Args:
        dim (int): Position where new axis should be inserted.

    Returns:
        np.ndarray | torch.Tensor: Input with new singleton dimension added.
            Shape will be same as input but with a 1 inserted at position dim.

    Example:
        >>> transform = Unsqueeze(dim=0) 
        >>> x = torch.randn(3,4)  # Shape (3,4)
        >>> y = transform(x)      # Shape (1,3,4)
    """
    def __init__(self, dim: int) -> None:
        self.dim = dim

    def __call_numpy__(self, x: np.ndarray) -> np.ndarray:
        return np.expand_dims(x, axis=self.dim)
    
    def __call_torch__(self, x: torch.Tensor) -> torch.Tensor:
        return x.unsqueeze(dim=self.dim)


class ToTensor(BaseTransform):
    """Converts numpy array or torch tensor to torch tensor of specified dtype.
    This transform converts input data to a PyTorch tensor with the specified data type.
    It handles both numpy arrays and existing PyTorch tensors as input.

    Args:
        dtype (str): Target data type for the output tensor. Should be one of PyTorch's
            supported dtype strings (e.g. 'float32', 'float64', 'int32', etc.)

    Returns:
        torch.Tensor: The converted tensor with the specified dtype.
        
    Example:
        >>> transform = ToTensor(dtype='float32')
        >>> x_numpy = np.array([1, 2, 3])
        >>> x_tensor = transform(x_numpy)  # converts to torch.FloatTensor
        >>> x_existing = torch.tensor([1, 2, 3], dtype=torch.int32)
        >>> x_converted = transform(x_existing)  # converts to torch.FloatTensor
    """
    def __init__(self, dtype: str) -> None:
        super().__init__(dtype)

    def __call_numpy__(self, x: np.ndarray) -> np.ndarray:
        return torch.as_tensor(x, dtype=self.torch_dtype)
    
    def __call_torch__(self, x: torch.Tensor) -> torch.Tensor:
        return x.to(self.torch_dtype)<|MERGE_RESOLUTION|>--- conflicted
+++ resolved
@@ -154,7 +154,6 @@
     stacking them along a new channel dimension. The output tensor has twice the number
     of channels as the input.
 
-<<<<<<< HEAD
 class RandomPhase(BaseTransform):
     """Randomly phase-shifts complex-valued input data.
     This transform applies a random phase shift to complex-valued input tensors/arrays by 
@@ -190,57 +189,12 @@
         phase = torch.rand_like(x) * 2 * torch.pi
         if self.centering:
             phase = phase - torch.pi
-=======
-    Returns:
-        np.ndarray | torch.Tensor: Real-valued tensor containing real and imaginary parts,
-            with shape (2*C, H, W) where C is the original number of channels.
-    """
-    def __call_torch__(self, x: torch.Tensor) -> torch.Tensor:
-        x = torch.stack([x.real, x.imag], dim=0) # CHW -> 2CHW
-        x = x.flatten(0, 1) # 2CHW -> 2C*H*W
-        return x
-    
-    def __call_numpy__(self, x: np.ndarray) -> np.ndarray:
-        x = np.stack([x.real, x.imag], axis=0) # CHW -> 2CHW
-        x = x.reshape(-1, *x.shape[2:]) # 2CHW -> 2C*H*W
-        return x
-    
-
-class RandomPhase(BaseTransform):
-    """Randomly phase-shifts complex-valued input data.
-    This transform applies a random phase shift to complex-valued input tensors/arrays by 
-    multiplying the input with exp(j*phi), where phi is uniformly distributed in [0, 2π].
-    Args:
-        dtype : str
-            Data type for the output. Must be one of the supported complex dtypes.
-    Returns
-        torch.Tensor or numpy.ndarray
-            Phase-shifted complex-valued data with the same shape as input.
-
-    Examples
-        >>> transform = RandomPhase(dtype='complex64')
-        >>> x = torch.ones(3,3, dtype=torch.complex64)
-        >>> output = transform(x)  # Applies random phase shifts
-
-    Notes
-        - Input data must be complex-valued
-        - The output maintains the same shape and complex dtype as input
-    """
-    def __init__(self, dtype: str) -> None:
-        super().__init__(dtype)
-
-    def __call_torch__(self, x: torch.Tensor) -> torch.Tensor:
-        phase = torch.rand_like(x) * 2 * torch.pi
->>>>>>> 58be10dd
         return (x * torch.exp(1j * phase)).to(self.torch_dtype)
     
     def __call_numpy__(self, x: np.ndarray) -> np.ndarray:
         phase = np.random.rand(*x.shape) * 2 * np.pi
-<<<<<<< HEAD
         if self.centering:
             phase = phase - np.pi
-=======
->>>>>>> 58be10dd
         return (x * np.exp(1j * phase)).astype(self.np_dtype)
 
 
