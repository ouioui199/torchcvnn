# MIT License

# Copyright (c) 2025 Quentin Gabot, Jeremy Fix, Huy Nguyen

# Permission is hereby granted, free of charge, to any person obtaining a copy
# of this software and associated documentation files (the "Software"), to deal
# in the Software without restriction, including without limitation the rights
# to use, copy, modify, merge, publish, distribute, sublicense, and/or sell
# copies of the Software, and to permit persons to whom the Software is
# furnished to do so, subject to the following conditions:

# The above copyright notice and this permission notice shall be included in
# all copies or substantial portions of the Software.

# THE SOFTWARE IS PROVIDED "AS IS", WITHOUT WARRANTY OF ANY KIND, EXPRESS OR
# IMPLIED, INCLUDING BUT NOT LIMITED TO THE WARRANTIES OF MERCHANTABILITY,
# FITNESS FOR A PARTICULAR PURPOSE AND NONINFRINGEMENT. IN NO EVENT SHALL THE
# AUTHORS OR COPYRIGHT HOLDERS BE LIABLE FOR ANY CLAIM, DAMAGES OR OTHER
# LIABILITY, WHETHER IN AN ACTION OF CONTRACT, TORT OR OTHERWISE, ARISING FROM,
# OUT OF OR IN CONNECTION WITH THE SOFTWARE OR THE USE OR OTHER DEALINGS IN THE
# SOFTWARE.

# Standard imports
from abc import ABC, abstractmethod
<<<<<<< HEAD
from typing import Tuple, Union, Optional, Dict, Sequence
=======
from typing import Tuple, Union, Optional, Dict
>>>>>>> 63929a93
from types import NoneType, ModuleType

# External imports
import torch
import numpy as np
from PIL import Image

# Internal imports
import torchcvnn.transforms.functional as F


class BaseTransform(ABC):
    """Abstract base class for transforms that can handle both numpy arrays and PyTorch tensors.
    This class serves as a template for implementing transforms that can be applied to both numpy arrays
    and PyTorch tensors while maintaining consistent behavior. 
    Inputs must be in CHW (Channel, Height, Width) format. If inputs have only 2 dimensions (Height, Width),
    they will be converted to (1, Height, Width).
    
    Args:
        dtype (str, optional): Data type to convert inputs to. Must be one of:
            'float32', 'float64', 'complex64', 'complex128'. If None, no type conversion is performed.
            Default: None.
            
    Raises:
        AssertionError: If dtype is not a string or not one of the allowed types.
        ValueError: If input is neither a numpy array nor a PyTorch tensor.
        
    Methods:
        __call__(x): Apply the transform to the input array/tensor.
        __call_numpy__(x): Abstract method to implement numpy array transform.
        __call_torch__(x): Abstract method to implement PyTorch tensor transform.
        
    Example:
        >>> class MyTransform(BaseTransform):
        >>>     def __call_numpy__(self, x):
        >>>         # Implement numpy transform
        >>>         pass
        >>>     def __call_torch__(self, x):
        >>>         # Implement torch transform
        >>>         pass
        >>> transform = MyTransform(dtype='float32')
        >>> output = transform(input_data)  # Works with both numpy arrays and torch tensors
    """
    def __init__(self, dtype: str | NoneType = None) -> None:
        if dtype is not None:
            assert isinstance(dtype, str), "dtype should be a string"
            assert dtype in ["float32", "float64", "complex64", "complex128"], "dtype should be one of float32, float64, complex64, complex128"
            self.np_dtype = getattr(np, dtype)
            self.torch_dtype = getattr(torch, dtype)
    
    def __call__(self, x: np.ndarray | torch.Tensor) -> np.ndarray | torch.Tensor:
        """Apply transform to input."""
        x = F.check_input(x)
        if isinstance(x, np.ndarray):
            return self.__call_numpy__(x)
        elif isinstance(x, torch.Tensor):
            return self.__call_torch__(x)

    @abstractmethod
    def __call_numpy__(self, x: np.ndarray) -> np.ndarray:
        """Apply transform to numpy array."""
        raise NotImplementedError
    
    @abstractmethod
    def __call_torch__(self, x: torch.Tensor) -> torch.Tensor:
        """Apply transform to torch tensor."""
        raise NotImplementedError
<<<<<<< HEAD
    

class LogAmplitude(BaseTransform):
    """Applies logarithmic scaling to complex-valued data.

    This transform applies logarithmic scaling to the amplitude/magnitude of complex values
    with optional phase preservation. The amplitude is clipped to [min_value, max_value],
    then log10-transformed and normalized to [0,1].

    Args:
        min_value (float | Sequence[float]): Minimum clip value for amplitude. If channelwise,
            can be sequence of values per channel. Default: 0.02
        max_value (float | Sequence[float]): Maximum clip value for amplitude. If channelwise,
            can be sequence of values per channel. Default: 40 
        keep_phase (bool): Whether to preserve phase information. If True, returns complex output 
            with transformed amplitude and original phase. If False, returns just transformed amplitude.
            Default: True
        compute_absolute (bool): Whether to compute absolute value before transform. Default: True
        channelwise (bool): Whether to apply transform per channel with different min/max values.
            Default: False

    Returns: 
        np.ndarray | torch.Tensor: Transformed data with same shape as input.
        If keep_phase=True: Complex with log-scaled amplitude and original phase
        If keep_phase=False: Real with just log-scaled amplitude

    Example:
        >>> transform = LogAmplitude(min_value=0.01, max_value=100)
        >>> output = transform(input_data)

        >>> transform = LogAmplitude(min_value=[0.02, 0.03], max_value=[40., 39., 42], channelwise=True)
        >>> output = transform(input_data)

    Note:
        If channelwise=True, min_value and max_value must be sequences matching number of channels
    """
    def __init__(
        self, 
        min_value: float | Sequence[float] = 0.02, 
        max_value: float | Sequence[float] = 40., 
        keep_phase: bool = True,
        compute_absolute: bool = True,
        channelwise: bool = False
    ) -> None:
        self.channelwise = channelwise
        self.keep_phase = keep_phase
        self.compute_absolute = compute_absolute
        self.min_value = self._validate_value(min_value)
        self.max_value = self._validate_value(max_value)
    
    def _validate_value(
        self, 
        value: float | Sequence[float]
    ) -> float | np.ndarray:
        """Validate and convert input values."""
        if self.channelwise:
            if not isinstance(value, Sequence):
                raise TypeError(f"Expected sequence, got {type(value)}")
            return np.array(value).reshape(-1, 1, 1)
        return value

    def __call_numpy__(self, x: np.ndarray) -> np.ndarray:
        return F.log_normalize_amplitude(x, np, self.compute_absolute, self.keep_phase, self.min_value, self.max_value)
        
    def __call_torch__(self, x: torch.Tensor) -> torch.Tensor:
        min_value = torch.as_tensor(self.min_value)
        max_value = torch.as_tensor(self.max_value)
        return F.log_normalize_amplitude(x, torch, self.compute_absolute, self.keep_phase, min_value, max_value)
    
    def __call__(self, x: np.ndarray | torch.Tensor) -> np.ndarray | torch.Tensor:
        if self.channelwise:
            assert len(self.min_value) == x.shape[0], "min_value length must match number of channels"
            assert len(self.max_value) == x.shape[0], "max_value length must match number of channels"
        return super().__call__(x)


class Amplitude(BaseTransform):
    """Transform a complex-valued tensor into its amplitude/magnitude.

    This transform computes the absolute value (magnitude) of complex input data,
    converting complex values to real values.

    Args:
        dtype (str): Data type for the output ('float32', 'float64', etc)

    Returns:
        np.ndarray | torch.Tensor: Real-valued tensor containing the amplitudes,
            with same shape as input but real-valued type specified by dtype.
    """
    def __init__(self, dtype: str) -> None:
        super().__init__(dtype)
        if "float" not in dtype:
            raise ValueError("dtype must be a float type")
=======


class LogAmplitude(BaseTransform):
    """This transform applies a logarithmic scaling to the amplitude/magnitude of complex values
    while optionally preserving the phase information. The amplitude is first clipped to 
    [min_value, max_value] range, then log10-transformed and normalized to [0,1] range.

    The transformation follows these steps:
    1. Extract amplitude and phase from complex input
    2. Clip amplitude between min_value and max_value 
    3. Apply log10 transform and normalize to [0,1]
    4. Optionally recombine with original phase

    Args:
        min_value (int | float, optional): Minimum amplitude value for clipping. 
            Values below this will be clipped up. Defaults to 0.02.
        max_value (int | float, optional): Maximum amplitude value for clipping.
            Values above this will be clipped down. Defaults to 40.
        keep_phase (bool, optional): Whether to preserve phase information.
            If True, returns complex output with transformed amplitude and original phase.
            If False, returns just the transformed amplitude. Defaults to True.
    Returns:
        np.ndarray | torch.Tensor: Transformed tensor with same shape as input.
            If keep_phase=True: Complex tensor with log-scaled amplitude and original phase
            If keep_phase=False: Real tensor with just the log-scaled amplitude
    Example:
        >>> transform = LogAmplitude(min_value=0.01, max_value=100)
        >>> output = transform(input_tensor)  # Transforms amplitudes to log scale [0,1]
    Note:
        The transform works with both NumPy arrays and PyTorch tensors through
        separate internal implementations (__call_numpy__ and __call_torch__).
    """
    def __init__(self, min_value: float = 0.02, max_value: float = 40, keep_phase: bool = True) -> None:
        self.min_value = min_value
        self.max_value = max_value
        self.keep_phase = keep_phase

    def __call_numpy__(self, x: np.ndarray) -> np.ndarray:
        return F.log_normalize_amplitude(x, np, self.keep_phase, self.min_value, self.max_value)
        
    def __call_torch__(self, x: torch.Tensor) -> torch.Tensor:
        return F.log_normalize_amplitude(x, torch, self.keep_phase, self.min_value, self.max_value)
>>>>>>> 63929a93

    def __call_torch__(self, x: torch.Tensor) -> torch.Tensor:
        return torch.abs(x).to(self.torch_dtype)
    
    def __call_numpy__(self, x: np.ndarray) -> np.ndarray:
        return np.abs(x).astype(self.np_dtype)

<<<<<<< HEAD

class RealImaginary(BaseTransform):
    """Transform a complex-valued tensor into its real and imaginary components.

    This transform separates a complex-valued tensor into its real and imaginary parts,
    stacking them along a new channel dimension. The output tensor has twice the number
    of channels as the input.

    Returns:
        np.ndarray | torch.Tensor: Real-valued tensor containing real and imaginary parts,
            with shape (2*C, H, W) where C is the original number of channels.
    """
=======
class Amplitude(BaseTransform):
    """Transform a complex-valued tensor into its amplitude/magnitude.

    This transform computes the absolute value (magnitude) of complex input data,
    converting complex values to real values.

    Args:
        dtype (str): Data type for the output ('float32', 'float64', etc)

    Returns:
        np.ndarray | torch.Tensor: Real-valued tensor containing the amplitudes,
            with same shape as input but real-valued type specified by dtype.
    """
    def __init__(self, dtype: str) -> None:
        super().__init__(dtype)

    def __call_torch__(self, x: torch.Tensor) -> torch.Tensor:
        return torch.abs(x).to(self.torch_dtype)
    
    def __call_numpy__(self, x: np.ndarray) -> np.ndarray:
        return np.abs(x).astype(self.np_dtype)


class RealImaginary(BaseTransform):
    """Transform a complex-valued tensor into its real and imaginary components.

    This transform separates a complex-valued tensor into its real and imaginary parts,
    stacking them along a new channel dimension. The output tensor has twice the number
    of channels as the input.

    Returns:
        np.ndarray | torch.Tensor: Real-valued tensor containing real and imaginary parts,
            with shape (2*C, H, W) where C is the original number of channels.
    """
>>>>>>> 63929a93
    def __call_torch__(self, x: torch.Tensor) -> torch.Tensor:
        x = torch.stack([x.real, x.imag], dim=0) # CHW -> 2CHW
        x = x.flatten(0, 1) # 2CHW -> 2C*H*W
        return x
    
    def __call_numpy__(self, x: np.ndarray) -> np.ndarray:
        x = np.stack([x.real, x.imag], axis=0) # CHW -> 2CHW
        x = x.reshape(-1, *x.shape[2:]) # 2CHW -> 2C*H*W
        return x
<<<<<<< HEAD


class ToReal:
    """Extracts the real part of a complex-valued input tensor.

    The `ToReal` transform takes either a numpy array or a PyTorch tensor containing complex numbers 
    and returns only their real parts. If the input is already real-valued, it remains unchanged.

    Returns:
        np.ndarray | torch.Tensor: A tensor with the same shape as the input but containing only 
                                  the real components of each element.
    
    Example:
        >>> to_real = ToReal()
        >>> output = to_real(complex_tensor)
    """
    def __call__(self, x: np.ndarray | torch.Tensor) -> np.ndarray | torch.Tensor:
        return x.real

=======
    
>>>>>>> 63929a93

class RandomPhase(BaseTransform):
    """Randomly phase-shifts complex-valued input data.
    This transform applies a random phase shift to complex-valued input tensors/arrays by 
    multiplying the input with exp(j*phi), where phi is uniformly distributed in [0, 2π] 
    or [-π, π] if centering is enabled.
    Args:
        dtype : str
            Data type for the output. Must be one of the supported complex dtypes.
        centering : bool, optional. 
            If True, centers the random phase distribution around 0 by subtracting π from 
            the generated phases. Default is False.
    Returns
        torch.Tensor or numpy.ndarray
            Phase-shifted complex-valued data with the same shape as input.

    Examples
        >>> transform = RandomPhase(dtype='complex64')
        >>> x = torch.ones(3,3, dtype=torch.complex64)
        >>> output = transform(x)  # Applies random phase shifts

    Notes
        - Input data must be complex-valued
        - The output maintains the same shape and complex dtype as input
        - Phase shifts are uniformly distributed in:
            - [0, 2π] when centering=False
            - [-π, π] when centering=True
    """
    def __init__(self, dtype: str, centering: bool = False) -> None:
        super().__init__(dtype)
        self.centering = centering

    def __call_torch__(self, x: torch.Tensor) -> torch.Tensor:
        phase = torch.rand_like(x) * 2 * torch.pi
        if self.centering:
            phase = phase - torch.pi
        return (x * torch.exp(1j * phase)).to(self.torch_dtype)
    
    def __call_numpy__(self, x: np.ndarray) -> np.ndarray:
        phase = np.random.rand(*x.shape) * 2 * np.pi
        if self.centering:
            phase = phase - np.pi
        return (x * np.exp(1j * phase)).astype(self.np_dtype)
<<<<<<< HEAD


=======
    

class ToReal:
    """Extracts the real part of a complex-valued input tensor.

    The `ToReal` transform takes either a numpy array or a PyTorch tensor containing complex numbers 
    and returns only their real parts. If the input is already real-valued, it remains unchanged.

    Returns:
        np.ndarray | torch.Tensor: A tensor with the same shape as the input but containing only 
                                  the real components of each element.
    
    Example:
        >>> to_real = ToReal()
        >>> output = to_real(complex_tensor)
    """
    def __call__(self, x: np.ndarray | torch.Tensor) -> np.ndarray | torch.Tensor:
        return x.real
    
    
class ToImaginary:
    """Extracts the imaginary part of a complex-valued input tensor.

    The `ToImaginary` transform takes either a numpy array or a PyTorch tensor containing complex numbers 
    and returns only their imaginary parts. If the input is already real-valued, it remains unchanged.

    Returns:
        np.ndarray | torch.Tensor: A tensor with the same shape as the input but containing only 
                                  the imaginary components of each element.
    
    Example:
        >>> to_imaginary = ToImaginary()
        >>> output = to_imaginary(complex_tensor)
    """
    def __call__(self, x: np.ndarray | torch.Tensor) -> np.ndarray | torch.Tensor:
        return x.imag
    
    
>>>>>>> 63929a93
class FFT2(BaseTransform):
    """Applies 2D Fast Fourier Transform (FFT) to the input.
    This transform computes the 2D FFT along specified dimensions of the input array/tensor.
    It applies FFT2 and shifts zero-frequency components to the center.
    
    Args
        axis : Tuple[int, ...], optional
            The axes over which to compute the FFT. Default is (-2, -1).
        
    Returns
        numpy.ndarray or torch.Tensor
            The 2D Fourier transformed input with zero-frequency components centered.
            Output has the same shape as input.
    
    Notes
        - Transform is applied along specified dimensions (`axis`).
    """
    def __init__(self, axis: Tuple[int, ...] = (-2, -1)):
        self.axis = axis
    
    def __call_numpy__(self, x: np.ndarray) -> np.ndarray:
        return F.applyfft2_np(x, axis=self.axis)
    
    def __call_torch__(self, x: torch.Tensor) -> torch.Tensor:
        return F.applyfft2_torch(x, dim=self.axis)
    

class IFFT2(BaseTransform):
    """Applies 2D inverse Fast Fourier Transform (IFFT) to the input.
    This transform computes the 2D IFFT along the last two dimensions of the input array/tensor.
    It applies inverse FFT shift before IFFT2.
    
    Args
        axis : Tuple[int, ...], optional
            The axes over which to compute the FFT. Default is (-2, -1).

    Returns
        numpy.ndarray or torch.Tensor: 
            The inverse Fourier transformed input.
            Output has the same shape as input.
        
    Notes:
        - Transform is applied along specified dimensions (`axis`).
    """
    def __init__(self, axis: Tuple[int, ...] = (-2, -1)):
        self.axis = axis
        
    def __call_numpy__(self, x: np.ndarray) -> np.ndarray:
        return F.applyifft2_np(x, axis=self.axis)
    
    def __call_torch__(self, x: torch.Tensor) -> torch.Tensor:
        return F.applyifft2_torch(x, dim=self.axis)
<<<<<<< HEAD

=======
    
>>>>>>> 63929a93

class PadIfNeeded(BaseTransform):
    """Pad an image if its dimensions are smaller than specified minimum dimensions.

    This transform pads images that are smaller than given minimum dimensions by adding
    padding according to the specified border mode. The padding is added symmetrically
    on both sides to reach the minimum dimensions when possible. If the minimum required 
    dimension (height or width) is uneven, the right and the bottom sides will receive 
    an extra padding of 1 compared to the left and the top sides.

    Args:
        min_height (int): Minimum height requirement for the image
        min_width (int): Minimum width requirement for the image
        border_mode (str): Type of padding to apply ('constant', 'reflect', etc.). Default is 'constant'.
        pad_value (float): Value for constant padding (if applicable). Default is 0.

    Returns:
        np.ndarray | torch.Tensor: Padded image with dimensions at least min_height x min_width. 
        Original image if no padding is required.

    Example:
        >>> transform = PadIfNeeded(min_height=256, min_width=256)
        >>> padded_image = transform(small_image)  # Pads if image is smaller than 256x256
    """
    def __init__(
        self, 
        min_height: int,
        min_width: int,
        border_mode: str = "constant",
        pad_value: float = 0
    ) -> None:
        self.min_height = min_height
        self.min_width = min_width
        self.border_mode = border_mode
        self.pad_value = pad_value

    def __call_numpy__(self, x: np.ndarray) -> np.ndarray:
        return F.padifneeded(x, self.min_height, self.min_width, self.border_mode, self.pad_value)
    
    def __call_torch__(self, x: torch.Tensor) -> torch.Tensor:
        return F.padifneeded(x, self.min_height, self.min_width, self.border_mode, self.pad_value)


class CenterCrop(BaseTransform):
    """Center crops an input array/tensor to the specified size.

    This transform extracts a centered rectangular region from the input array/tensor
    with the specified dimensions. The crop is centered on both height and width axes.

    Args:
        height (int): Target height of the cropped output
        width (int): Target width of the cropped output

    Returns:
        np.ndarray | torch.Tensor: Center cropped array/tensor with shape (C, height, width), 
            where C is the number of channels

    Examples:
        >>> transform = CenterCrop(height=224, width=224)
        >>> output = transform(input_tensor)  # Center crops to 224x224

    Notes:
        - If input is smaller than crop size, it will return the original input
        - Crop is applied identically to all channels
        - Uses functional.center_crop() implementation for both numpy and torch
    """
    def __init__(self, height: int, width: int) -> None:
        self.height = height
        self.width = width

    def __call_numpy__(self, x: np.ndarray) -> np.ndarray:
        return F.center_crop(x, self.height, self.width)
    
    def __call_torch__(self, x: torch.Tensor) -> torch.Tensor:
        return F.center_crop(x, self.height, self.width)


class FFTResize(BaseTransform):
    """Resizes an input image in spectral domain with Fourier Transformations.

    This transform first applies a 2D FFT to the input array/tensor of shape CHW along specified axes,
    followed by padding or center cropping to achieve the target size, then applies
    an inverse FFT to go back to spatial domain. Optionally, it scales the output amplitudes to maintain energy consistency 
    between original and resized images.

    Args:
        size: Tuple[int, int]
            Target dimensions (height, width) for resizing.
        axis: Tuple[int, ...], optional
            The axes over which to apply FFT. Default is (-2, -1). For a array / tensor of shape CHW,
            it corresponds to the Height and Width axes.
        scale: bool, optional
            If True, scales the output amplitudes to maintain energy consistency with 
            respect to input size. Default is True.
        dtype: torch.dtype or numpy.dtype, optional
            Output data type. If None, maintains the input data type.
            For PyTorch tensors: torch.complex64 or torch.complex128
            For NumPy arrays: numpy.complex64 or numpy.complex128

    Returns:
        numpy.ndarray or torch.Tensor
            Resized image as a complex-valued array/tensor, maintaining shape (C, height, width).

    Examples:
        >>> transform = FFTResize((128, 128))
        >>> resized_image = transform(input_tensor)  # Resize to 128x128 using FFT

    Notes:
        - Input must be a multi-dimensional array/tensor of shape Channel x Height x Width.
        - Spectral domain resizing preserves frequency characteristics better than spatial interpolation
        - Operates on complex-valued data, preserving phase information
        - Memory efficient for large downsampling ratios
        - Based on the Fourier Transform properties of scaling and periodicity
        - The output is complex-valued due to the nature of FFT operations. If you are working with real-valued data,
        it is recommended to call ToReal after applying this transform.
    """
    def __init__(
        self, 
        size: Tuple[int, ...], 
        axis: Tuple[int, ...] = (-2, -1), 
<<<<<<< HEAD
        scale: bool = True, 
=======
        scale: bool = False, 
>>>>>>> 63929a93
        dtype: Optional[str] = "complex64"
    ) -> None:
        if dtype is None or "complex" not in str(dtype):
            dtype = "complex64"
        
        super().__init__(dtype)
        assert isinstance(size, Tuple), "size must be a tuple"
        assert isinstance(axis, Tuple), "axis must be a tuple"
        self.height = size[0]
        self.width = size[1]
        self.axis = axis
        self.scale = scale

    def __call_numpy__(self, x: np.ndarray) -> np.ndarray:
        original_size = x.shape[1] * x.shape[2]
        target_size = self.height * self.width

        x = F.applyfft2_np(x, axis=self.axis)
        x = F.padifneeded(x, self.height, self.width)
        x = F.center_crop(x, self.height, self.width)
        x = F.applyifft2_np(x, axis=self.axis)

        if self.scale:
            return x * target_size / original_size
        return x.astype(self.np_dtype)
    
    def __call_torch__(self, x: torch.Tensor) -> torch.Tensor:
        original_size = x.shape[1] * x.shape[2]
        target_size = self.height * self.width

        x = F.applyfft2_torch(x, dim=self.axis)
        x = F.padifneeded(x, self.height, self.width)
        x = F.center_crop(x, self.height, self.width)
        x = F.applyifft2_torch(x, dim=self.axis)

        if self.scale:
            return x * target_size / original_size
<<<<<<< HEAD
        return x
=======
        return x.to(self.torch_dtype)
>>>>>>> 63929a93


class SpatialResize:
    """
    Resize a complex tensor to a given size. The resize is performed in the image space
    using a Bicubic interpolation.

    Arguments:
        size: The target size of the resized tensor.
    """

    def __init__(self, size):
        self.size = size

    def __call__(
        self, array: Union[np.ndarray, torch.Tensor]
    ) -> Union[np.ndarray, torch.Tensor]:

        is_torch = False
        if isinstance(array, torch.Tensor):
            is_torch = True
            array = array.numpy()

        real_part = array.real
        imaginary_part = array.imag

        def zoom(array):
            # Convert the numpy array to a PIL image
            image = Image.fromarray(array)

            # Resize the image
            image = image.resize((self.size[1], self.size[0]))

            # Convert the PIL image back to a numpy array
            array = np.array(image)

            return array

        if len(array.shape) == 2:
            # We have a two dimensional tensor
            resized_real = zoom(real_part)
            resized_imaginary = zoom(imaginary_part)
        else:
            # We have three dimensions and therefore
            # apply the resize to each channel iteratively
            # We assume the first dimension is the channel
            resized_real = []
            resized_imaginary = []
            for real, imaginary in zip(real_part, imaginary_part):
                resized_real.append(zoom(real))
                resized_imaginary.append(zoom(imaginary))
            resized_real = np.stack(resized_real)
            resized_imaginary = np.stack(resized_imaginary)

        resized_array = resized_real + 1j * resized_imaginary

        # Convert the resized tensor back to a torch tensor if necessary
        if is_torch:
            resized_array = torch.as_tensor(resized_array)

        return resized_array


class PolSAR(BaseTransform):
    """Handling Polarimetric Synthetic Aperture Radar (PolSAR) data channel conversions.
    This class provides functionality to convert between different channel representations of PolSAR data,
    supporting 1, 2, 3, and 4 output channel configurations. It can handle both NumPy arrays and PyTorch tensors.
    If inputs is a dictionnary of type {'HH': data1, 'VV': data2}, it will stack all values along axis 0 to form a CHW array.
    
    Args:
        out_channel (int): Desired number of output channels (1, 2, 3, or 4)
        
    Supported conversions:
        - 1 channel -> 1 channel: Identity
        - 2 channels -> 1 or 2 channels
        - 4 channels -> 1, 2, 3, or 4 channels where:
            - 1 channel: Returns first channel only
            - 2 channels: Returns [HH, VV] channels
            - 3 channels: Returns [HH, (HV+VH)/2, VV]
            - 4 channels: Returns all channels [HH, HV, VH, VV]
            
    Raises:
        ValueError: If the requested channel conversion is invalid or not supported
        
    Example:
        >>> transform = PolSAR(out_channel=3)
        >>> # For 4-channel input [HH, HV, VH, VV]
        >>> output = transform(input_data)  # Returns [HH, (HV+VH)/2, VV]
        
    Note:
<<<<<<< HEAD
        Input data should have format Channels x Height x Width (CHW) or a dictionnary of type {'polarization': np.ndarray, ...}
=======
        - Input data should have format Channels x Height x Width (CHW).
        - By default, PolSAR always return HH polarization if out_channel is 1.
>>>>>>> 63929a93
    """
    def __init__(self, out_channel: int) -> None:
        self.out_channel = out_channel
        
    def _handle_single_channel(self, x: np.ndarray | torch.Tensor, out_channels: int) -> np.ndarray | torch.Tensor:
        return x if out_channels == 1 else None

    def _handle_two_channels(self, x: np.ndarray | torch.Tensor, out_channels: int) -> np.ndarray | torch.Tensor:
        if out_channels == 2:
            return x
        elif out_channels == 1:
            return x[0:1]
        return None

    def _handle_four_channels(
        self, 
        x: np.ndarray | torch.Tensor, 
        out_channels: int, 
        backend: ModuleType
    ) -> np.ndarray | torch.Tensor:
        channel_maps = {
            1: lambda: x[0:1],
            2: lambda: backend.stack((x[0], x[3])),
            3: lambda: backend.stack((
                x[0],
                0.5 * (x[1] + x[2]),
                x[3]
            )),
            4: lambda: x
        }
        return channel_maps.get(out_channels, lambda: None)()
    
    def _convert_channels(
        self, 
        x: np.ndarray | torch.Tensor,
        out_channels: int, 
        backend: ModuleType
    ) -> np.ndarray | torch.Tensor:
        handlers = {
            1: self._handle_single_channel,
            2: self._handle_two_channels,
            4: lambda x, o: self._handle_four_channels(x, o, backend)
        }
        result = handlers.get(x.shape[0], lambda x, o: None)(x, out_channels)
        if result is None:
            raise ValueError(f"Invalid conversion: {x.shape[0]} -> {out_channels} channels")
        return result
    
    def __call_numpy__(self, x: np.ndarray) -> np.ndarray:
        return self._convert_channels(x, self.out_channel, np)
    
    def __call_torch__(self, x: torch.Tensor) -> torch.Tensor:
        return self._convert_channels(x, self.out_channel, torch)
    
    def __call__(self, x: np.ndarray | torch.Tensor | Dict[str, np.ndarray]) -> np.ndarray | torch.Tensor:
        x = F.polsar_dict_to_array(x)
        return super().__call__(x)


class Unsqueeze(BaseTransform):
    """Add a singleton dimension to the input array/tensor.

    This transform inserts a new axis at the specified position, increasing 
    the dimensionality of the input by one.

    Args:
        dim (int): Position where new axis should be inserted.

    Returns:
        np.ndarray | torch.Tensor: Input with new singleton dimension added.
            Shape will be same as input but with a 1 inserted at position dim.

    Example:
        >>> transform = Unsqueeze(dim=0) 
        >>> x = torch.randn(3,4)  # Shape (3,4)
        >>> y = transform(x)      # Shape (1,3,4)
    """
    def __init__(self, dim: int) -> None:
        self.dim = dim
<<<<<<< HEAD

    def __call_numpy__(self, x: np.ndarray) -> np.ndarray:
        return np.expand_dims(x, axis=self.dim)
    
    def __call_torch__(self, x: torch.Tensor) -> torch.Tensor:
        return x.unsqueeze(dim=self.dim)
    

class HWC2CHW(BaseTransform):
    """Converts an input array/tensor from HWC to CHW format.

    This transform reorders the dimensions of the input array/tensor from Height x Width x Channel
    to Channel x Height x Width format.

    Returns:
        np.ndarray | torch.Tensor: Input with dimensions reordered to Channel x Height x Width.

    Example:
        >>> transform = HWC2CHW()
        >>> x = torch.randn(3, 4, 5)  # Shape (3, 4, 5)
        >>> y = transform(x)          # Shape (5, 3, 4)
    """
    def __call_numpy__(self, x: np.ndarray) -> np.ndarray:
        return np.moveaxis(x, -1, 0)
    
    def __call_torch__(self, x: torch.Tensor) -> torch.Tensor:
        return x.permute(2, 0, 1)
=======

    def __call_numpy__(self, x: np.ndarray) -> np.ndarray:
        return np.expand_dims(x, axis=self.dim)
    
    def __call_torch__(self, x: torch.Tensor) -> torch.Tensor:
        return x.unsqueeze(dim=self.dim)
>>>>>>> 63929a93


class ToTensor(BaseTransform):
    """Converts numpy array or torch tensor to torch tensor of specified dtype.
    This transform converts input data to a PyTorch tensor with the specified data type.
    It handles both numpy arrays and existing PyTorch tensors as input.

    Args:
        dtype (str): Target data type for the output tensor. Should be one of PyTorch's
            supported dtype strings (e.g. 'float32', 'float64', 'int32', etc.)

    Returns:
        torch.Tensor: The converted tensor with the specified dtype.
        
    Example:
        >>> transform = ToTensor(dtype='float32')
        >>> x_numpy = np.array([1, 2, 3])
        >>> x_tensor = transform(x_numpy)  # converts to torch.FloatTensor
        >>> x_existing = torch.tensor([1, 2, 3], dtype=torch.int32)
        >>> x_converted = transform(x_existing)  # converts to torch.FloatTensor
    """
<<<<<<< HEAD
    def __init__(self, dtype: Optional[str] = None) -> None:
        super().__init__(dtype)
        self.convert_dtype = dtype is not None

    def __call_numpy__(self, x: np.ndarray) -> np.ndarray:
        x = torch.as_tensor(x)
        return x.to(self.torch_dtype) if self.convert_dtype else x
    
    def __call_torch__(self, x: torch.Tensor) -> torch.Tensor:
        return x.to(self.torch_dtype) if self.convert_dtype else x
=======
    def __init__(self, dtype: str) -> None:
        super().__init__(dtype)

    def __call_numpy__(self, x: np.ndarray) -> np.ndarray:
        return torch.as_tensor(x, dtype=self.torch_dtype)
    
    def __call_torch__(self, x: torch.Tensor) -> torch.Tensor:
        return x.to(self.torch_dtype)
>>>>>>> 63929a93
<|MERGE_RESOLUTION|>--- conflicted
+++ resolved
@@ -22,11 +22,7 @@
 
 # Standard imports
 from abc import ABC, abstractmethod
-<<<<<<< HEAD
 from typing import Tuple, Union, Optional, Dict, Sequence
-=======
-from typing import Tuple, Union, Optional, Dict
->>>>>>> 63929a93
 from types import NoneType, ModuleType
 
 # External imports
@@ -94,7 +90,6 @@
     def __call_torch__(self, x: torch.Tensor) -> torch.Tensor:
         """Apply transform to torch tensor."""
         raise NotImplementedError
-<<<<<<< HEAD
     
 
 class LogAmplitude(BaseTransform):
@@ -188,50 +183,6 @@
         super().__init__(dtype)
         if "float" not in dtype:
             raise ValueError("dtype must be a float type")
-=======
-
-
-class LogAmplitude(BaseTransform):
-    """This transform applies a logarithmic scaling to the amplitude/magnitude of complex values
-    while optionally preserving the phase information. The amplitude is first clipped to 
-    [min_value, max_value] range, then log10-transformed and normalized to [0,1] range.
-
-    The transformation follows these steps:
-    1. Extract amplitude and phase from complex input
-    2. Clip amplitude between min_value and max_value 
-    3. Apply log10 transform and normalize to [0,1]
-    4. Optionally recombine with original phase
-
-    Args:
-        min_value (int | float, optional): Minimum amplitude value for clipping. 
-            Values below this will be clipped up. Defaults to 0.02.
-        max_value (int | float, optional): Maximum amplitude value for clipping.
-            Values above this will be clipped down. Defaults to 40.
-        keep_phase (bool, optional): Whether to preserve phase information.
-            If True, returns complex output with transformed amplitude and original phase.
-            If False, returns just the transformed amplitude. Defaults to True.
-    Returns:
-        np.ndarray | torch.Tensor: Transformed tensor with same shape as input.
-            If keep_phase=True: Complex tensor with log-scaled amplitude and original phase
-            If keep_phase=False: Real tensor with just the log-scaled amplitude
-    Example:
-        >>> transform = LogAmplitude(min_value=0.01, max_value=100)
-        >>> output = transform(input_tensor)  # Transforms amplitudes to log scale [0,1]
-    Note:
-        The transform works with both NumPy arrays and PyTorch tensors through
-        separate internal implementations (__call_numpy__ and __call_torch__).
-    """
-    def __init__(self, min_value: float = 0.02, max_value: float = 40, keep_phase: bool = True) -> None:
-        self.min_value = min_value
-        self.max_value = max_value
-        self.keep_phase = keep_phase
-
-    def __call_numpy__(self, x: np.ndarray) -> np.ndarray:
-        return F.log_normalize_amplitude(x, np, self.keep_phase, self.min_value, self.max_value)
-        
-    def __call_torch__(self, x: torch.Tensor) -> torch.Tensor:
-        return F.log_normalize_amplitude(x, torch, self.keep_phase, self.min_value, self.max_value)
->>>>>>> 63929a93
 
     def __call_torch__(self, x: torch.Tensor) -> torch.Tensor:
         return torch.abs(x).to(self.torch_dtype)
@@ -239,7 +190,6 @@
     def __call_numpy__(self, x: np.ndarray) -> np.ndarray:
         return np.abs(x).astype(self.np_dtype)
 
-<<<<<<< HEAD
 
 class RealImaginary(BaseTransform):
     """Transform a complex-valued tensor into its real and imaginary components.
@@ -252,42 +202,6 @@
         np.ndarray | torch.Tensor: Real-valued tensor containing real and imaginary parts,
             with shape (2*C, H, W) where C is the original number of channels.
     """
-=======
-class Amplitude(BaseTransform):
-    """Transform a complex-valued tensor into its amplitude/magnitude.
-
-    This transform computes the absolute value (magnitude) of complex input data,
-    converting complex values to real values.
-
-    Args:
-        dtype (str): Data type for the output ('float32', 'float64', etc)
-
-    Returns:
-        np.ndarray | torch.Tensor: Real-valued tensor containing the amplitudes,
-            with same shape as input but real-valued type specified by dtype.
-    """
-    def __init__(self, dtype: str) -> None:
-        super().__init__(dtype)
-
-    def __call_torch__(self, x: torch.Tensor) -> torch.Tensor:
-        return torch.abs(x).to(self.torch_dtype)
-    
-    def __call_numpy__(self, x: np.ndarray) -> np.ndarray:
-        return np.abs(x).astype(self.np_dtype)
-
-
-class RealImaginary(BaseTransform):
-    """Transform a complex-valued tensor into its real and imaginary components.
-
-    This transform separates a complex-valued tensor into its real and imaginary parts,
-    stacking them along a new channel dimension. The output tensor has twice the number
-    of channels as the input.
-
-    Returns:
-        np.ndarray | torch.Tensor: Real-valued tensor containing real and imaginary parts,
-            with shape (2*C, H, W) where C is the original number of channels.
-    """
->>>>>>> 63929a93
     def __call_torch__(self, x: torch.Tensor) -> torch.Tensor:
         x = torch.stack([x.real, x.imag], dim=0) # CHW -> 2CHW
         x = x.flatten(0, 1) # 2CHW -> 2C*H*W
@@ -297,7 +211,6 @@
         x = np.stack([x.real, x.imag], axis=0) # CHW -> 2CHW
         x = x.reshape(-1, *x.shape[2:]) # 2CHW -> 2C*H*W
         return x
-<<<<<<< HEAD
 
 
 class ToReal:
@@ -316,10 +229,25 @@
     """
     def __call__(self, x: np.ndarray | torch.Tensor) -> np.ndarray | torch.Tensor:
         return x.real
-
-=======
-    
->>>>>>> 63929a93
+    
+
+class ToImaginary:
+    """Extracts the imaginary part of a complex-valued input tensor.
+
+    The `ToImaginary` transform takes either a numpy array or a PyTorch tensor containing complex numbers 
+    and returns only their imaginary parts. If the input is already real-valued, it remains unchanged.
+
+    Returns:
+        np.ndarray | torch.Tensor: A tensor with the same shape as the input but containing only 
+                                  the imaginary components of each element.
+    
+    Example:
+        >>> to_imaginary = ToImaginary()
+        >>> output = to_imaginary(complex_tensor)
+    """
+    def __call__(self, x: np.ndarray | torch.Tensor) -> np.ndarray | torch.Tensor:
+        return x.imag
+
 
 class RandomPhase(BaseTransform):
     """Randomly phase-shifts complex-valued input data.
@@ -363,49 +291,8 @@
         if self.centering:
             phase = phase - np.pi
         return (x * np.exp(1j * phase)).astype(self.np_dtype)
-<<<<<<< HEAD
-
-
-=======
-    
-
-class ToReal:
-    """Extracts the real part of a complex-valued input tensor.
-
-    The `ToReal` transform takes either a numpy array or a PyTorch tensor containing complex numbers 
-    and returns only their real parts. If the input is already real-valued, it remains unchanged.
-
-    Returns:
-        np.ndarray | torch.Tensor: A tensor with the same shape as the input but containing only 
-                                  the real components of each element.
-    
-    Example:
-        >>> to_real = ToReal()
-        >>> output = to_real(complex_tensor)
-    """
-    def __call__(self, x: np.ndarray | torch.Tensor) -> np.ndarray | torch.Tensor:
-        return x.real
-    
-    
-class ToImaginary:
-    """Extracts the imaginary part of a complex-valued input tensor.
-
-    The `ToImaginary` transform takes either a numpy array or a PyTorch tensor containing complex numbers 
-    and returns only their imaginary parts. If the input is already real-valued, it remains unchanged.
-
-    Returns:
-        np.ndarray | torch.Tensor: A tensor with the same shape as the input but containing only 
-                                  the imaginary components of each element.
-    
-    Example:
-        >>> to_imaginary = ToImaginary()
-        >>> output = to_imaginary(complex_tensor)
-    """
-    def __call__(self, x: np.ndarray | torch.Tensor) -> np.ndarray | torch.Tensor:
-        return x.imag
-    
-    
->>>>>>> 63929a93
+
+
 class FFT2(BaseTransform):
     """Applies 2D Fast Fourier Transform (FFT) to the input.
     This transform computes the 2D FFT along specified dimensions of the input array/tensor.
@@ -458,11 +345,7 @@
     
     def __call_torch__(self, x: torch.Tensor) -> torch.Tensor:
         return F.applyifft2_torch(x, dim=self.axis)
-<<<<<<< HEAD
-
-=======
-    
->>>>>>> 63929a93
+
 
 class PadIfNeeded(BaseTransform):
     """Pad an image if its dimensions are smaller than specified minimum dimensions.
@@ -583,11 +466,7 @@
         self, 
         size: Tuple[int, ...], 
         axis: Tuple[int, ...] = (-2, -1), 
-<<<<<<< HEAD
         scale: bool = True, 
-=======
-        scale: bool = False, 
->>>>>>> 63929a93
         dtype: Optional[str] = "complex64"
     ) -> None:
         if dtype is None or "complex" not in str(dtype):
@@ -625,11 +504,7 @@
 
         if self.scale:
             return x * target_size / original_size
-<<<<<<< HEAD
         return x
-=======
-        return x.to(self.torch_dtype)
->>>>>>> 63929a93
 
 
 class SpatialResize:
@@ -645,8 +520,8 @@
         self.size = size
 
     def __call__(
-        self, array: Union[np.ndarray, torch.Tensor]
-    ) -> Union[np.ndarray, torch.Tensor]:
+        self, array: Union[np.array, torch.tensor]
+    ) -> Union[np.array, torch.Tensor]:
 
         is_torch = False
         if isinstance(array, torch.Tensor):
@@ -720,12 +595,7 @@
         >>> output = transform(input_data)  # Returns [HH, (HV+VH)/2, VV]
         
     Note:
-<<<<<<< HEAD
         Input data should have format Channels x Height x Width (CHW) or a dictionnary of type {'polarization': np.ndarray, ...}
-=======
-        - Input data should have format Channels x Height x Width (CHW).
-        - By default, PolSAR always return HH polarization if out_channel is 1.
->>>>>>> 63929a93
     """
     def __init__(self, out_channel: int) -> None:
         self.out_channel = out_channel
@@ -805,7 +675,6 @@
     """
     def __init__(self, dim: int) -> None:
         self.dim = dim
-<<<<<<< HEAD
 
     def __call_numpy__(self, x: np.ndarray) -> np.ndarray:
         return np.expand_dims(x, axis=self.dim)
@@ -833,14 +702,6 @@
     
     def __call_torch__(self, x: torch.Tensor) -> torch.Tensor:
         return x.permute(2, 0, 1)
-=======
-
-    def __call_numpy__(self, x: np.ndarray) -> np.ndarray:
-        return np.expand_dims(x, axis=self.dim)
-    
-    def __call_torch__(self, x: torch.Tensor) -> torch.Tensor:
-        return x.unsqueeze(dim=self.dim)
->>>>>>> 63929a93
 
 
 class ToTensor(BaseTransform):
@@ -862,7 +723,6 @@
         >>> x_existing = torch.tensor([1, 2, 3], dtype=torch.int32)
         >>> x_converted = transform(x_existing)  # converts to torch.FloatTensor
     """
-<<<<<<< HEAD
     def __init__(self, dtype: Optional[str] = None) -> None:
         super().__init__(dtype)
         self.convert_dtype = dtype is not None
@@ -872,14 +732,4 @@
         return x.to(self.torch_dtype) if self.convert_dtype else x
     
     def __call_torch__(self, x: torch.Tensor) -> torch.Tensor:
-        return x.to(self.torch_dtype) if self.convert_dtype else x
-=======
-    def __init__(self, dtype: str) -> None:
-        super().__init__(dtype)
-
-    def __call_numpy__(self, x: np.ndarray) -> np.ndarray:
-        return torch.as_tensor(x, dtype=self.torch_dtype)
-    
-    def __call_torch__(self, x: torch.Tensor) -> torch.Tensor:
-        return x.to(self.torch_dtype)
->>>>>>> 63929a93
+        return x.to(self.torch_dtype) if self.convert_dtype else x